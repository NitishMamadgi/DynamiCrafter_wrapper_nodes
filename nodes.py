--- conflicted
+++ resolved
@@ -275,14 +275,8 @@
         if H % 64 != 0:
             H = H - (H % 64)
         if orig_H % 64 != 0 or orig_W % 64 != 0:
-<<<<<<< HEAD
-            images = comfy.utils.lanczos(images, W, H)
-        
-        split_prompt = split_and_trim(prompt)
-=======
             images = F.interpolate(images, size=(H, W), mode="bicubic")        
->>>>>>> 53300bc7
-
+		split_prompt = split_and_trim(prompt)
         out = []
         autocast_condition = (dtype != torch.float32) and not comfy.model_management.is_device_mps(device)
         with torch.autocast(comfy.model_management.get_autocast_device(device), dtype=dtype) if autocast_condition else nullcontext():
